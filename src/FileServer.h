/**
 * @file fileserver.h
 * @brief Implementation of the extended http based file server to upload and delete files.
 *
 * @author Matthias Hertel, https://www.mathertel.de
 *
 * @copyright Copyright (c) by Matthias Hertel, https://www.mathertel.de.
 * This work is licensed under a BSD 3-Clause style license, see https://www.mathertel.de/License.aspx
 *
 * More information on https://www.mathertel.de/Arduino.
 *
 * Changelog:
 * * 29.04.2018 created by Matthias Hertel
 * * 04.02.2019 simplifications, saving memory.
 * * 24.11.2019 simplifications, using serveStatic for delivering filesystem files.
 * * 13.12.2019 no upload and delete when running in safemode
 * * 16.05.2021 update to ESP8266 board version 3.0
 * * 10.07.2021 add starting '/' to filenames if not present.
 * * 22.01.2022 create folders before writing to a file.
 * * 22.01.2022 delete folders enabled.
 */

#pragma once

#include <hdfs.h>

#define JINFO(...)  // LOGGER_JUSTINFO(__VA_ARGS__)

/**
 * @brief Request Handler implementation for static files in file system.
 * Implements delivering static files and uploading files.
 */
class FileServerHandler : public RequestHandler {
public:
  /**
   * @brief Construct a new File Server Handler object
   * @param fs The file system to be used.
   * @param path Path to the root folder in the file system that is used for
   * Serving static data down and upload.
   * @param cache_header Cache Header to be used in replies.
   */
  FileServerHandler(Board *board)
    : _board(board) {
  }


  /**
    @brief check wether the request can be handled by this implementation.
    @param requestMethod method of the http request line.
    @param uri request ressource from the http request line.
    @return true when method can be handled.
  */
#if defined(ESP8266)
<<<<<<< HEAD
  bool canHandle(HTTPMethod requestMethod, const String &uri) override
=======
  bool canHandle(HTTPMethod requestMethod, const String & uri) override
>>>>>>> 45706470
#elif defined(ESP32)

#if (ESP_ARDUINO_VERSION_MAJOR < 3)
  bool canHandle(HTTPMethod requestMethod, String uri) override
#else
  bool canHandle(WebServer &server, HTTPMethod requestMethod, String uri) override
#endif

#endif
  {
    JINFO("FileServerHandler::canhandle(%s) %d, %d", uri.c_str(), _board->isSafeMode, requestMethod);

    bool can = false;

    if (_board->isSafeMode) {
      JINFO(" not in safeMode");
      can = false;

    } else if ((requestMethod == HTTP_POST) && (uri == "/")) {
      JINFO(" upload...");
      can = true;

    } else if (requestMethod == HTTP_DELETE) {
      JINFO(" delete...");
      can = true;
    };

    JINFO("  %d", can);
    return (can);
  }  // canHandle()


#if defined(ESP8266)
  bool canUpload(const String &uri) override
#elif defined(ESP32)

#if (ESP_ARDUINO_VERSION_MAJOR < 3)
  bool canUpload(String uri) override
#else
  bool canUpload(WebServer &server, String uri) override
#endif

#endif
  {
    // only allow upload with POST on root fs level.
    return ((!_board->isSafeMode) && (uri == "/"));
  }  // canUpload()


#if defined(ESP8266)
  bool handle(WebServer &server, HTTPMethod requestMethod, const String &requestUri) override
#elif defined(ESP32)
  bool handle(WebServer &server, HTTPMethod requestMethod, String requestUri) override
#endif
  {
    JINFO("FileServerHandler::handle(%s)", requestUri.c_str());

    // ensure that filename starts with '/'
    String fName = requestUri;
    if (!fName.startsWith("/")) {
      fName = "/" + fName;
    }
    JINFO("  %s", fName.c_str());

    // LOGGER_RAW("File:handle(%s)", fName.c_str());
    if (requestMethod == HTTP_POST) {
      // all done in upload. no other forms.

    } else if (requestMethod == HTTP_DELETE) {
      JINFO("Delete %s", fName.c_str());
      if (HomeDingFS::exists(fName)) {
        HomeDingFS::remove(fName);
      }
    }  // if

    server.send(200);  // all done.
    return (true);
  }  // handle()


// handle uploading of payload of a file.
// ensure the file has no '#' and no '$' character.
#if defined(ESP8266)
  void upload(WebServer & /* server */, const String & /* requestUri */, HTTPUpload &upload) override
#elif defined(ESP32)
  void upload(WebServer & /* server */, String requestUri, HTTPUpload &upload) override
#endif
  {
    JINFO("FileServerHandler::upload(%s)", requestUri.c_str());

    // ensure that filename starts with '/' and is lowercase
    String fName = upload.filename;
    fName.toLowerCase();
    if (!fName.startsWith("/")) {
      fName = "/" + fName;
    }

    JINFO("upload...<%s>", fName.c_str());
    if (fName.indexOf('#') >= 0) {
      JINFO("no #...");
    } else if (fName.indexOf('$') >= 0) {
      JINFO("no $...");

    } else if (upload.status == UPLOAD_FILE_START) {
      if (HomeDingFS::exists(fName)) {
        HomeDingFS::remove(fName);
      }  // if

#if defined(ESP32)
      // create folder when required, LittleFS on ESP32 doesn't create folders automatically.
      // String folders = fName;
      // int n = folders.indexOf('/', 1);
      // while (n > 0) {
      //   _fs.mkdir(folders.substring(0, n));  // no harm if folder exists.
      //   n = folders.indexOf('/', n + 1);
      // };
#endif

      _fsUploadFile = HomeDingFS::open(fName, "w");

    } else if (upload.status == UPLOAD_FILE_WRITE) {
      if (_fsUploadFile)
        _fsUploadFile.write(upload.buf, upload.currentSize);
      hd_yield();

    } else if (upload.status == UPLOAD_FILE_END) {
      if (_fsUploadFile) {
        _fsUploadFile.close();
      }
    }  // if
  }  // upload()


protected:
  File _fsUploadFile;
  Board *_board;
};
<|MERGE_RESOLUTION|>--- conflicted
+++ resolved
@@ -1,195 +1,191 @@
-/**
- * @file fileserver.h
- * @brief Implementation of the extended http based file server to upload and delete files.
- *
- * @author Matthias Hertel, https://www.mathertel.de
- *
- * @copyright Copyright (c) by Matthias Hertel, https://www.mathertel.de.
- * This work is licensed under a BSD 3-Clause style license, see https://www.mathertel.de/License.aspx
- *
- * More information on https://www.mathertel.de/Arduino.
- *
- * Changelog:
- * * 29.04.2018 created by Matthias Hertel
- * * 04.02.2019 simplifications, saving memory.
- * * 24.11.2019 simplifications, using serveStatic for delivering filesystem files.
- * * 13.12.2019 no upload and delete when running in safemode
- * * 16.05.2021 update to ESP8266 board version 3.0
- * * 10.07.2021 add starting '/' to filenames if not present.
- * * 22.01.2022 create folders before writing to a file.
- * * 22.01.2022 delete folders enabled.
- */
-
-#pragma once
-
-#include <hdfs.h>
-
-#define JINFO(...)  // LOGGER_JUSTINFO(__VA_ARGS__)
-
-/**
- * @brief Request Handler implementation for static files in file system.
- * Implements delivering static files and uploading files.
- */
-class FileServerHandler : public RequestHandler {
-public:
-  /**
-   * @brief Construct a new File Server Handler object
-   * @param fs The file system to be used.
-   * @param path Path to the root folder in the file system that is used for
-   * Serving static data down and upload.
-   * @param cache_header Cache Header to be used in replies.
-   */
-  FileServerHandler(Board *board)
-    : _board(board) {
-  }
-
-
-  /**
-    @brief check wether the request can be handled by this implementation.
-    @param requestMethod method of the http request line.
-    @param uri request ressource from the http request line.
-    @return true when method can be handled.
-  */
-#if defined(ESP8266)
-<<<<<<< HEAD
-  bool canHandle(HTTPMethod requestMethod, const String &uri) override
-=======
-  bool canHandle(HTTPMethod requestMethod, const String & uri) override
->>>>>>> 45706470
-#elif defined(ESP32)
-
-#if (ESP_ARDUINO_VERSION_MAJOR < 3)
-  bool canHandle(HTTPMethod requestMethod, String uri) override
-#else
-  bool canHandle(WebServer &server, HTTPMethod requestMethod, String uri) override
-#endif
-
-#endif
-  {
-    JINFO("FileServerHandler::canhandle(%s) %d, %d", uri.c_str(), _board->isSafeMode, requestMethod);
-
-    bool can = false;
-
-    if (_board->isSafeMode) {
-      JINFO(" not in safeMode");
-      can = false;
-
-    } else if ((requestMethod == HTTP_POST) && (uri == "/")) {
-      JINFO(" upload...");
-      can = true;
-
-    } else if (requestMethod == HTTP_DELETE) {
-      JINFO(" delete...");
-      can = true;
-    };
-
-    JINFO("  %d", can);
-    return (can);
-  }  // canHandle()
-
-
-#if defined(ESP8266)
-  bool canUpload(const String &uri) override
-#elif defined(ESP32)
-
-#if (ESP_ARDUINO_VERSION_MAJOR < 3)
-  bool canUpload(String uri) override
-#else
-  bool canUpload(WebServer &server, String uri) override
-#endif
-
-#endif
-  {
-    // only allow upload with POST on root fs level.
-    return ((!_board->isSafeMode) && (uri == "/"));
-  }  // canUpload()
-
-
-#if defined(ESP8266)
-  bool handle(WebServer &server, HTTPMethod requestMethod, const String &requestUri) override
-#elif defined(ESP32)
-  bool handle(WebServer &server, HTTPMethod requestMethod, String requestUri) override
-#endif
-  {
-    JINFO("FileServerHandler::handle(%s)", requestUri.c_str());
-
-    // ensure that filename starts with '/'
-    String fName = requestUri;
-    if (!fName.startsWith("/")) {
-      fName = "/" + fName;
-    }
-    JINFO("  %s", fName.c_str());
-
-    // LOGGER_RAW("File:handle(%s)", fName.c_str());
-    if (requestMethod == HTTP_POST) {
-      // all done in upload. no other forms.
-
-    } else if (requestMethod == HTTP_DELETE) {
-      JINFO("Delete %s", fName.c_str());
-      if (HomeDingFS::exists(fName)) {
-        HomeDingFS::remove(fName);
-      }
-    }  // if
-
-    server.send(200);  // all done.
-    return (true);
-  }  // handle()
-
-
-// handle uploading of payload of a file.
-// ensure the file has no '#' and no '$' character.
-#if defined(ESP8266)
-  void upload(WebServer & /* server */, const String & /* requestUri */, HTTPUpload &upload) override
-#elif defined(ESP32)
-  void upload(WebServer & /* server */, String requestUri, HTTPUpload &upload) override
-#endif
-  {
-    JINFO("FileServerHandler::upload(%s)", requestUri.c_str());
-
-    // ensure that filename starts with '/' and is lowercase
-    String fName = upload.filename;
-    fName.toLowerCase();
-    if (!fName.startsWith("/")) {
-      fName = "/" + fName;
-    }
-
-    JINFO("upload...<%s>", fName.c_str());
-    if (fName.indexOf('#') >= 0) {
-      JINFO("no #...");
-    } else if (fName.indexOf('$') >= 0) {
-      JINFO("no $...");
-
-    } else if (upload.status == UPLOAD_FILE_START) {
-      if (HomeDingFS::exists(fName)) {
-        HomeDingFS::remove(fName);
-      }  // if
-
-#if defined(ESP32)
-      // create folder when required, LittleFS on ESP32 doesn't create folders automatically.
-      // String folders = fName;
-      // int n = folders.indexOf('/', 1);
-      // while (n > 0) {
-      //   _fs.mkdir(folders.substring(0, n));  // no harm if folder exists.
-      //   n = folders.indexOf('/', n + 1);
-      // };
-#endif
-
-      _fsUploadFile = HomeDingFS::open(fName, "w");
-
-    } else if (upload.status == UPLOAD_FILE_WRITE) {
-      if (_fsUploadFile)
-        _fsUploadFile.write(upload.buf, upload.currentSize);
-      hd_yield();
-
-    } else if (upload.status == UPLOAD_FILE_END) {
-      if (_fsUploadFile) {
-        _fsUploadFile.close();
-      }
-    }  // if
-  }  // upload()
-
-
-protected:
-  File _fsUploadFile;
-  Board *_board;
-};
+/**
+ * @file fileserver.h
+ * @brief Implementation of the extended http based file server to upload and delete files.
+ *
+ * @author Matthias Hertel, https://www.mathertel.de
+ *
+ * @copyright Copyright (c) by Matthias Hertel, https://www.mathertel.de.
+ * This work is licensed under a BSD 3-Clause style license, see https://www.mathertel.de/License.aspx
+ *
+ * More information on https://www.mathertel.de/Arduino.
+ *
+ * Changelog:
+ * * 29.04.2018 created by Matthias Hertel
+ * * 04.02.2019 simplifications, saving memory.
+ * * 24.11.2019 simplifications, using serveStatic for delivering filesystem files.
+ * * 13.12.2019 no upload and delete when running in safemode
+ * * 16.05.2021 update to ESP8266 board version 3.0
+ * * 10.07.2021 add starting '/' to filenames if not present.
+ * * 22.01.2022 create folders before writing to a file.
+ * * 22.01.2022 delete folders enabled.
+ */
+
+#pragma once
+
+#include <hdfs.h>
+
+#define JINFO(...)  // LOGGER_JUSTINFO(__VA_ARGS__)
+
+/**
+ * @brief Request Handler implementation for static files in file system.
+ * Implements delivering static files and uploading files.
+ */
+class FileServerHandler : public RequestHandler {
+public:
+  /**
+   * @brief Construct a new File Server Handler object
+   * @param fs The file system to be used.
+   * @param path Path to the root folder in the file system that is used for
+   * Serving static data down and upload.
+   * @param cache_header Cache Header to be used in replies.
+   */
+  FileServerHandler(Board *board)
+    : _board(board) {
+  }
+
+
+  /**
+    @brief check wether the request can be handled by this implementation.
+    @param requestMethod method of the http request line.
+    @param uri request ressource from the http request line.
+    @return true when method can be handled.
+  */
+#if defined(ESP8266)
+  bool canHandle(HTTPMethod requestMethod, const String &uri) override
+#elif defined(ESP32)
+
+#if (ESP_ARDUINO_VERSION_MAJOR < 3)
+  bool canHandle(HTTPMethod requestMethod, String uri) override
+#else
+  bool canHandle(WebServer &server, HTTPMethod requestMethod, String uri) override
+#endif
+
+#endif
+  {
+    JINFO("FileServerHandler::canhandle(%s) %d, %d", uri.c_str(), _board->isSafeMode, requestMethod);
+
+    bool can = false;
+
+    if (_board->isSafeMode) {
+      JINFO(" not in safeMode");
+      can = false;
+
+    } else if ((requestMethod == HTTP_POST) && (uri == "/")) {
+      JINFO(" upload...");
+      can = true;
+
+    } else if (requestMethod == HTTP_DELETE) {
+      JINFO(" delete...");
+      can = true;
+    };
+
+    JINFO("  %d", can);
+    return (can);
+  }  // canHandle()
+
+
+#if defined(ESP8266)
+  bool canUpload(const String &uri) override
+#elif defined(ESP32)
+
+#if (ESP_ARDUINO_VERSION_MAJOR < 3)
+  bool canUpload(String uri) override
+#else
+  bool canUpload(WebServer &server, String uri) override
+#endif
+
+#endif
+  {
+    // only allow upload with POST on root fs level.
+    return ((!_board->isSafeMode) && (uri == "/"));
+  }  // canUpload()
+
+
+#if defined(ESP8266)
+  bool handle(WebServer &server, HTTPMethod requestMethod, const String &requestUri) override
+#elif defined(ESP32)
+  bool handle(WebServer &server, HTTPMethod requestMethod, String requestUri) override
+#endif
+  {
+    JINFO("FileServerHandler::handle(%s)", requestUri.c_str());
+
+    // ensure that filename starts with '/'
+    String fName = requestUri;
+    if (!fName.startsWith("/")) {
+      fName = "/" + fName;
+    }
+    JINFO("  %s", fName.c_str());
+
+    // LOGGER_RAW("File:handle(%s)", fName.c_str());
+    if (requestMethod == HTTP_POST) {
+      // all done in upload. no other forms.
+
+    } else if (requestMethod == HTTP_DELETE) {
+      JINFO("Delete %s", fName.c_str());
+      if (HomeDingFS::exists(fName)) {
+        HomeDingFS::remove(fName);
+      }
+    }  // if
+
+    server.send(200);  // all done.
+    return (true);
+  }  // handle()
+
+
+// handle uploading of payload of a file.
+// ensure the file has no '#' and no '$' character.
+#if defined(ESP8266)
+  void upload(WebServer & /* server */, const String & /* requestUri */, HTTPUpload &upload) override
+#elif defined(ESP32)
+  void upload(WebServer & /* server */, String requestUri, HTTPUpload &upload) override
+#endif
+  {
+    JINFO("FileServerHandler::upload(%s)", requestUri.c_str());
+
+    // ensure that filename starts with '/' and is lowercase
+    String fName = upload.filename;
+    fName.toLowerCase();
+    if (!fName.startsWith("/")) {
+      fName = "/" + fName;
+    }
+
+    JINFO("upload...<%s>", fName.c_str());
+    if (fName.indexOf('#') >= 0) {
+      JINFO("no #...");
+    } else if (fName.indexOf('$') >= 0) {
+      JINFO("no $...");
+
+    } else if (upload.status == UPLOAD_FILE_START) {
+      if (HomeDingFS::exists(fName)) {
+        HomeDingFS::remove(fName);
+      }  // if
+
+#if defined(ESP32)
+      // create folder when required, LittleFS on ESP32 doesn't create folders automatically.
+      // String folders = fName;
+      // int n = folders.indexOf('/', 1);
+      // while (n > 0) {
+      //   _fs.mkdir(folders.substring(0, n));  // no harm if folder exists.
+      //   n = folders.indexOf('/', n + 1);
+      // };
+#endif
+
+      _fsUploadFile = HomeDingFS::open(fName, "w");
+
+    } else if (upload.status == UPLOAD_FILE_WRITE) {
+      if (_fsUploadFile)
+        _fsUploadFile.write(upload.buf, upload.currentSize);
+      hd_yield();
+
+    } else if (upload.status == UPLOAD_FILE_END) {
+      if (_fsUploadFile) {
+        _fsUploadFile.close();
+      }
+    }  // if
+  }  // upload()
+
+
+protected:
+  File _fsUploadFile;
+  Board *_board;
+};